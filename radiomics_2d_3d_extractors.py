import os
import numpy as np
import SimpleITK as sitk
import logging
from radiomics import featureextractor


def get_extractor(yaml_path):
    """
    Creates a RadiomicsFeatureExtractor with a specified configuration file.

    Args:
        yaml_path (str): Path to the YAML file containing configuration parameters.

    Returns:
        extractor: Configured RadiomicsFeatureExtractor object.
    Raises:
        TypeError: If yaml_path is not a string.
        FileNotFoundError: If yaml_path does not exist.
        ValueError: If yaml_path is empty.
    """

    if not isinstance(yaml_path, str):
        raise TypeError("yaml_path must be a string.")

    if not yaml_path:
        raise ValueError("yaml_path cannot be empty.")

    if not os.path.isfile(yaml_path):
        raise FileNotFoundError(f"The file '{yaml_path}' does not exist.")

    extractor = featureextractor.RadiomicsFeatureExtractor(yaml_path)
    # Configure logging for Pyradiomics
    logger = logging.getLogger('radiomics')  # Check log messages given by pyradiomics
    logger.setLevel(logging.ERROR)

    return extractor

<<<<<<< HEAD

=======
>>>>>>> 88d46289
def radiomic_extractor_3D(patient_dict_3D, extractor):
    """
    Extracts radiomic features from 3D medical images.

    Args:
        patient_dict_3D (dict): Dictionary containing patient 3D images and masks.
        extractor: Configured RadiomicsFeatureExtractor object.

    Returns:
        dict: Extracted features for each patient and label.
    """
    all_features = {}

    for pr_id, patient_data in patient_dict_3D.items():
        patient_volume = patient_data[0]
        img = patient_volume["ImageVolume"]
        mask = patient_volume["MaskVolume"]
        # Convert SimpleITK Image to NumPy array for processing
        mask_array = sitk.GetArrayFromImage(mask)

        # Get unique labels, excluding 0 (background label)
<<<<<<< HEAD
        labels = np.unique(mask_array)
        labels = labels[labels != 0]
=======
        labels = np.unique(mask_array)[1:]
        # labels = np.unique(mask)[1:]
>>>>>>> 88d46289

        if len(labels) == 0:
            raise ValueError(f"No labels found in mask for patient {pr_id}")

        for lbl in labels:
            try:
                features = extractor.execute(img, mask, label=int(lbl))
                features = {"MaskLabel": lbl, "PatientID": pr_id, **features}
                all_features[f"PR{pr_id} - {lbl:d}"] = features
            except Exception as e:
                logging.error(f"[Invalid Feature] for patient PR{pr_id}, label {lbl}: {e}")

    return all_features

<<<<<<< HEAD



=======
>>>>>>> 88d46289
<|MERGE_RESOLUTION|>--- conflicted
+++ resolved
@@ -36,10 +36,6 @@
 
     return extractor
 
-<<<<<<< HEAD
-
-=======
->>>>>>> 88d46289
 def radiomic_extractor_3D(patient_dict_3D, extractor):
     """
     Extracts radiomic features from 3D medical images.
@@ -61,13 +57,8 @@
         mask_array = sitk.GetArrayFromImage(mask)
 
         # Get unique labels, excluding 0 (background label)
-<<<<<<< HEAD
-        labels = np.unique(mask_array)
-        labels = labels[labels != 0]
-=======
         labels = np.unique(mask_array)[1:]
         # labels = np.unique(mask)[1:]
->>>>>>> 88d46289
 
         if len(labels) == 0:
             raise ValueError(f"No labels found in mask for patient {pr_id}")
@@ -82,9 +73,44 @@
 
     return all_features
 
-<<<<<<< HEAD
+
+def radiomic_extractor_3D(patient_dict_3D, extractor):
+    """
+    Extracts radiomic features from 3D medical images.
+
+    Args:
+        patient_dict_3D (dict): Dictionary containing patient 3D images and masks.
+        extractor: Configured RadiomicsFeatureExtractor object.
+
+    Returns:
+        dict: Extracted features for each patient and label.
+    """
+    all_features = {}
+
+    for pr_id, patient_data in patient_dict_3D.items():
+        patient_volume = patient_data[0]
+        img = patient_volume["ImageVolume"]
+        mask = patient_volume["MaskVolume"]
+        # Convert SimpleITK Image to NumPy array for processing
+        mask_array = sitk.GetArrayFromImage(mask)
+
+        # Get unique labels, excluding 0 (background label)
+        labels = np.unique(mask_array)
+        labels = labels[labels != 0]
+
+        if len(labels) == 0:
+            raise ValueError(f"No labels found in mask for patient {pr_id}")
+
+        for lbl in labels:
+            try:
+                features = extractor.execute(img, mask, label=int(lbl))
+                features = {"MaskLabel": lbl, "PatientID": pr_id, **features}
+                all_features[f"PR{pr_id} - {lbl:d}"] = features
+            except Exception as e:
+                logging.error(f"[Invalid Feature] for patient PR{pr_id}, label {lbl}: {e}")
+
+    return all_features
 
 
 
-=======
->>>>>>> 88d46289
+
